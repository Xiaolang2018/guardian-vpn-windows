--- conflicted
+++ resolved
@@ -78,7 +78,7 @@
         public bool ProcessLogin(string fxaJson)
         {
             // Initialize a new login session configuration
-            Manager.Account.Config = new Config(fxaJson);
+            Manager.Account.Config = new FxA.Config(fxaJson);
 
             // Sets a value that a user has just logged in
             Manager.MainWindowViewModel.NewUserSignIn = true;
@@ -99,11 +99,7 @@
 
             // Added a new account device through the FxA API, using the newly generated keypair
             var devices = new Devices();
-<<<<<<< HEAD
             var deviceName = string.Format("{0} ({1} {2})", System.Environment.MachineName, System.Environment.OSVersion.Platform, System.Environment.OSVersion.Version);
-=======
-            var deviceName = string.Format("{0} ({1} {2})", Environment.MachineName, Environment.OSVersion.Platform, Environment.OSVersion.Version);
->>>>>>> ac6f5629
             var deviceAddResponse = devices.AddDevice(deviceName, keys.Public);
 
             // Upon successful addition of a new device, save the device interface to the WireGuard configuration file and IP addresses to settings file
@@ -168,7 +164,7 @@
         /// <returns>FxA user JSON object.</returns>
         public JSONStructures.User GetAccountDetails()
         {
-            var api = new ApiRequest(Manager.Account.Config.FxALogin.Token, $"{ProductConstants.BaseUrl}{OriginalApiVersion}/vpn/account", RestSharp.Method.GET);
+            var api = new ApiRequest(Manager.Account.Config.FxALogin.Token, "/vpn/account", RestSharp.Method.GET);
 
             // Execute the request
             var response = api.SendRequest();
